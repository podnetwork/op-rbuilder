[package]
name = "op-rbuilder"
version.workspace = true
edition.workspace = true
rust-version.workspace = true
license.workspace = true
homepage.workspace = true
repository.workspace = true
default-run = "op-rbuilder"

[dependencies]
reth.workspace = true
reth-optimism-node.workspace = true
reth-optimism-cli.workspace = true
reth-optimism-chainspec.workspace = true
reth-optimism-payload-builder.workspace = true
reth-optimism-evm.workspace = true
reth-optimism-consensus.workspace = true
reth-optimism-primitives.workspace = true
reth-optimism-txpool.workspace = true
reth-cli.workspace = true
reth-cli-commands.workspace = true
reth-cli-util.workspace = true
reth-db.workspace = true
reth-payload-primitives.workspace = true
reth-evm.workspace = true
reth-exex.workspace = true
reth-chainspec.workspace = true
reth-primitives.workspace = true
reth-primitives-traits.workspace = true
reth-node-api.workspace = true
reth-rpc-engine-api.workspace = true
reth-node-core.workspace = true
reth-basic-payload-builder.workspace = true
reth-payload-builder.workspace = true
reth-node-ethereum.workspace = true
reth-chain-state.workspace = true
reth-execution-types.workspace = true
reth-metrics.workspace = true
reth-provider.workspace = true
reth-revm.workspace = true
reth-trie.workspace = true
reth-rpc-layer.workspace = true
reth-payload-builder-primitives.workspace = true
reth-payload-util.workspace = true
reth-transaction-pool.workspace = true
reth-network-peers.workspace = true
reth-testing-utils.workspace = true
reth-optimism-forks.workspace = true
reth-node-builder.workspace = true
reth-storage-api.workspace = true
reth-rpc-api.workspace = true
reth-rpc-eth-types.workspace = true
reth-optimism-rpc.workspace = true
reth-tasks.workspace = true
reth-tracing-otlp = { workspace = true, optional = true }

alloy-primitives.workspace = true
alloy-consensus.workspace = true
alloy-contract.workspace = true
alloy-eips.workspace = true
alloy-rpc-types-beacon.workspace = true
alloy-rpc-types-engine.workspace = true
alloy-transport-http.workspace = true
alloy-rpc-types-eth.workspace = true
alloy-rpc-client.workspace = true
alloy-transport.workspace = true
alloy-network.workspace = true
alloy-provider.workspace = true
alloy-serde.workspace = true
alloy-json-rpc.workspace = true
<<<<<<< HEAD
alloy-rlp.workspace = true
=======
alloy-signer-local.workspace = true
alloy-sol-types.workspace = true
>>>>>>> d9d33d2c

# op
alloy-op-evm.workspace = true
op-alloy-consensus.workspace = true
op-alloy-rpc-types-engine.workspace = true
op-alloy-rpc-types.workspace = true
op-alloy-network.workspace = true
op-alloy-flz.workspace = true

revm.workspace = true
op-revm.workspace = true

tracing.workspace = true
eyre.workspace = true
serde_with.workspace = true
serde.workspace = true
secp256k1.workspace = true
tokio.workspace = true
jsonrpsee = { workspace = true }
jsonrpsee-core = { workspace = true }
jsonrpsee-types = { workspace = true }
async-trait = { workspace = true }
clap_builder = { workspace = true }
clap.workspace = true
derive_more.workspace = true
metrics.workspace = true
serde_json.workspace = true
tokio-util.workspace = true
thiserror.workspace = true
parking_lot.workspace = true
url.workspace = true
anyhow = "1"
opentelemetry = { workspace = true, optional = true }

tower = "0.5"
futures = "0.3"
futures-util = "0.3.31"
time = { version = "0.3.36", features = ["macros", "formatting", "parsing"] }
chrono = "0.4"
uuid = { version = "1.6.1", features = ["serde", "v5", "v4"] }
tokio-tungstenite = "0.26.2"
rand = "0.9.0"
tracing-subscriber = { version = "0.3.18", features = ["env-filter", "json"] }
shellexpand = "3.1"
serde_yaml = { version = "0.9" }
moka = "0.12"
http = "1.0"
sha3 = "0.10"
hex = "0.4"
ureq = "2.10"

rollup-boost = { git = "http://github.com/flashbots/rollup-boost", branch = "main" }

dashmap = { version = "6.1", optional = true }
nanoid = { version = "0.4", optional = true }
reth-ipc = { workspace = true, optional = true }
tar = { version = "0.4", optional = true }
ctor = { version = "0.4.2", optional = true }
rlimit = { version = "0.10", optional = true }
macros = { path = "src/tests/framework/macros", optional = true }
<<<<<<< HEAD
pod-sdk = { git = "https://github.com/podnetwork/pod-sdk", rev = "8f39e51f0cd0c0e02e8b6011562f59f6b60988bb" }
pod-auction = { package = "optimism-tx-auction", git = "https://github.com/podnetwork/pod-sdk", rev = "8f39e51f0cd0c0e02e8b6011562f59f6b60988bb" }
itertools = "0.14.0"
=======
testcontainers = "0.24.0"
>>>>>>> d9d33d2c

[target.'cfg(unix)'.dependencies]
tikv-jemallocator = { version = "0.6", optional = true }

[build-dependencies]
vergen = { workspace = true, features = ["build", "cargo", "emit_and_set"] }
vergen-git2.workspace = true

[dev-dependencies]
alloy-provider = { workspace = true, default-features = true, features = [
    "txpool-api",
] }
tempfile = "3.8"
macros = { path = "src/tests/framework/macros" }
dashmap = { version = "6.1" }
nanoid = { version = "0.4" }
reth-ipc = { workspace = true }
reth-node-builder = { workspace = true, features = ["test-utils"] }
ctor = "0.4.2"
rlimit = { version = "0.10" }

[features]
default = ["jemalloc"]

jemalloc = [
    "dep:tikv-jemallocator",
    "reth-cli-util/jemalloc",
    "reth-optimism-cli/jemalloc",
]
jemalloc-prof = [
    "jemalloc",
    "tikv-jemallocator?/profiling",
    "reth/jemalloc-prof",
    "reth-cli-util/jemalloc-prof",
]

min-error-logs = ["tracing/release_max_level_error"]
min-warn-logs = ["tracing/release_max_level_warn"]
min-info-logs = ["tracing/release_max_level_info"]
min-debug-logs = ["tracing/release_max_level_debug"]
min-trace-logs = ["tracing/release_max_level_trace"]

testing = [
    "dashmap",
    "nanoid",
    "reth-ipc",
    "reth-node-builder/test-utils",
<<<<<<< HEAD
    "bollard",
=======
>>>>>>> d9d33d2c
    "ctor",
    "macros",
    "rlimit",
]

interop = []

telemetry = ["reth-tracing-otlp", "opentelemetry"]

custom-engine-api = []

<<<<<<< HEAD
ci-features = [
    "default",
    "jemalloc-prof",
    "min-error-logs",
    "min-warn-logs",
    "min-info-logs",
    "min-debug-logs",
    "min-trace-logs",
    "testing",
    "interop",
    "telemetry",
    "custom-engine-api",
]

=======
>>>>>>> d9d33d2c
[[bin]]
name = "op-rbuilder"
path = "src/bin/op-rbuilder/main.rs"

[[bin]]
name = "tester"
required-features = ["testing"]<|MERGE_RESOLUTION|>--- conflicted
+++ resolved
@@ -69,12 +69,9 @@
 alloy-provider.workspace = true
 alloy-serde.workspace = true
 alloy-json-rpc.workspace = true
-<<<<<<< HEAD
-alloy-rlp.workspace = true
-=======
 alloy-signer-local.workspace = true
 alloy-sol-types.workspace = true
->>>>>>> d9d33d2c
+alloy-rlp.workspace = true
 
 # op
 alloy-op-evm.workspace = true
@@ -135,13 +132,10 @@
 ctor = { version = "0.4.2", optional = true }
 rlimit = { version = "0.10", optional = true }
 macros = { path = "src/tests/framework/macros", optional = true }
-<<<<<<< HEAD
+testcontainers = "0.24.0"
 pod-sdk = { git = "https://github.com/podnetwork/pod-sdk", rev = "8f39e51f0cd0c0e02e8b6011562f59f6b60988bb" }
 pod-auction = { package = "optimism-tx-auction", git = "https://github.com/podnetwork/pod-sdk", rev = "8f39e51f0cd0c0e02e8b6011562f59f6b60988bb" }
 itertools = "0.14.0"
-=======
-testcontainers = "0.24.0"
->>>>>>> d9d33d2c
 
 [target.'cfg(unix)'.dependencies]
 tikv-jemallocator = { version = "0.6", optional = true }
@@ -189,10 +183,6 @@
     "nanoid",
     "reth-ipc",
     "reth-node-builder/test-utils",
-<<<<<<< HEAD
-    "bollard",
-=======
->>>>>>> d9d33d2c
     "ctor",
     "macros",
     "rlimit",
@@ -204,23 +194,6 @@
 
 custom-engine-api = []
 
-<<<<<<< HEAD
-ci-features = [
-    "default",
-    "jemalloc-prof",
-    "min-error-logs",
-    "min-warn-logs",
-    "min-info-logs",
-    "min-debug-logs",
-    "min-trace-logs",
-    "testing",
-    "interop",
-    "telemetry",
-    "custom-engine-api",
-]
-
-=======
->>>>>>> d9d33d2c
 [[bin]]
 name = "op-rbuilder"
 path = "src/bin/op-rbuilder/main.rs"
