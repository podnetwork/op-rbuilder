--- conflicted
+++ resolved
@@ -3,15 +3,10 @@
 
 use crate::{
     args::*,
-<<<<<<< HEAD
     builders::{
         BuilderConfig, BuilderMode, FlashblocksBuilder, PayloadBuilder, PodBuilder, StandardBuilder,
     },
-    metrics::VERSION,
-=======
-    builders::{BuilderConfig, BuilderMode, FlashblocksBuilder, PayloadBuilder, StandardBuilder},
     metrics::{record_flag_gauge_metrics, VERSION},
->>>>>>> d9d33d2c
     monitor_tx_pool::monitor_tx_pool,
     primitives::reth::engine_api_builder::OpEngineApiBuilder,
     revert_protection::{EthApiExtServer, RevertProtectionExt},
